--- conflicted
+++ resolved
@@ -31,11 +31,8 @@
     PROCESS_DONE_MARKER_END,
     PROCESS_DONE_MARKER_START,
     InvalidGithubURL,
-<<<<<<< HEAD
     PatchFormatter,
-=======
     attach_network_interface_to_container,
->>>>>>> f1d44359
     copy_anything_to_container,
     copy_file_to_container,
     format_trajectory_markdown,
@@ -355,14 +352,48 @@
         if self._repo_name not in folders:
             self._copy_repo()
 
-<<<<<<< HEAD
         self._reset_repository()
         self._reset_environment_variables()
-=======
-        # Clean repository of any modifications + Checkout base commit
+
+        # Set up environment
+        self.communicate_with_handling(
+            "source /root/miniconda3/etc/profile.d/conda.sh",
+            error_msg="Failed to source conda",
+        )
+
+        system = self.communicate("uname -s").strip().lower()
+        arch = self.communicate("uname -m").strip().lower()
+        if system == "linux" and arch == "x86_64":
+            self.communicate_with_handling(
+                "apt update; apt install build-essential -y",
+                error_msg="Failed to install build-essential",
+                timeout_duration=LONG_TIMEOUT,
+            )
+
+        # Call install environment helper function if specified
+        if self.install_environment:
+            self.install_env()
+        # Install mypy for linting purposes
+        self.communicate_with_handling("pip install flake8", error_msg="Failed to install flake8 (lint library)")
+
+        if self.args.cache_task_images:
+            envs = self.communicate("env")
+            self.logger.debug(f"Environment variables to save:\n{envs}\n")
+            self.communicate("env >> /.env")
+            assert self.container_obj is not None  # mypy
+            self.container_obj.commit(cached_image)
+            self.logger.info(f"Container with environment {self.container_obj.id} cached as image {cached_image}")
+
+        if apply_test_patch:
+            self._apply_test_patch()
+        # Write any metadata to info if necessary
+        return None, info
+
+    def _reset_repository(self) -> None:
+        """Clean repository of any modifications + Checkout base commit"""
         startup_commands = [
             "echo -n > /root/files_to_edit.txt",
-            f"cd {self._repo_name}",
+            f"cd /{self._repo_name}",
             "export ROOT=$(pwd -P)",
         ]
         if self.challenge is None:
@@ -371,74 +402,8 @@
                 f"git reset --hard {self.base_commit}",
                 "git clean -fdxq",
             ]
-        
-        for cmd in startup_commands:
-            self.communicate_with_handling(
-                input=cmd,
-                error_msg="Failed to clean repository",
-            )
-
-        # Reset environment variables
-        for cmd in [
-            'export CURRENT_FILE=""',
-            "export CURRENT_LINE=0",
-            "export SEARCH_RESULTS=()",
-            "export SEARCH_FILES=()",
-            "export SEARCH_INDEX=0",
-        ]:
-            self.communicate_with_handling(
-                input=cmd,
-                error_msg="Failed to reset environment variables",
-            )
->>>>>>> f1d44359
-
-        # Set up environment
         self.communicate_with_handling(
-            "source /root/miniconda3/etc/profile.d/conda.sh",
-            error_msg="Failed to source conda",
-        )
-
-        system = self.communicate("uname -s").strip().lower()
-        arch = self.communicate("uname -m").strip().lower()
-        if system == "linux" and arch == "x86_64":
-            self.communicate_with_handling(
-                "apt update; apt install build-essential -y",
-                error_msg="Failed to install build-essential",
-                timeout_duration=LONG_TIMEOUT,
-            )
-
-        # Call install environment helper function if specified
-        if self.install_environment:
-            self.install_env()
-        # Install mypy for linting purposes
-        self.communicate_with_handling("pip install flake8", error_msg="Failed to install flake8 (lint library)")
-
-        if self.args.cache_task_images:
-            envs = self.communicate("env")
-            self.logger.debug(f"Environment variables to save:\n{envs}\n")
-            self.communicate("env >> /.env")
-            assert self.container_obj is not None  # mypy
-            self.container_obj.commit(cached_image)
-            self.logger.info(f"Container with environment {self.container_obj.id} cached as image {cached_image}")
-
-        if apply_test_patch:
-            self._apply_test_patch()
-        # Write any metadata to info if necessary
-        return None, info
-
-    def _reset_repository(self) -> None:
-        """Clean repository of any modifications + Checkout base commit"""
-        cmds = [
-            "echo -n > /root/files_to_edit.txt",
-            f"cd /{self._repo_name}",
-            "export ROOT=$(pwd -P)",
-            "git status",
-            "git restore .",
-            f"git reset --hard {self.base_commit}",
-            "git clean -fdxq",
-        ]
-        self.communicate_with_handling(
-            input=" && ".join(cmds),
+            input=" && ".join(startup_commands),
             error_msg="Failed to clean repository",
         )
 
@@ -540,11 +505,7 @@
         # Attempt to run action in container
         observation = ""
         try:
-<<<<<<< HEAD
             observation = self.communicate(input=action, timeout_duration=AGENT_ACTION_TIMEOUT, set_last_action=True)
-=======
-            observation = self.communicate(input=action, timeout_duration=25, set_last_action=True)
->>>>>>> f1d44359
         except TimeoutError:
             try:
                 self.interrupt()
@@ -574,26 +535,17 @@
         # Record submission and end episode if `submit` keyword found
         submission = self.get_submission(observation)
         if submission is not None:
-<<<<<<< HEAD
-            self.logger.info(f"Found submission: {submission}")
-            info["exit_status"] = "submitted"
-            info["submission"] = submission if submission.strip() != "" else None
-            info.update(self._get_edited_files_with_context(patch=submission))  # type: ignore
-            observation = submission if submission.strip() != "" else None
-            return observation, 0, True, info
-=======
             if self.validate_submission(submission):
                 self.logger.info(f"Found submission: {submission}")
                 info["exit_status"] = "submitted"
                 info["submission"] = submission if submission.strip() != "" else None
+                info.update(self._get_edited_files_with_context(patch=submission))  # type: ignore
                 observation = submission if submission.strip() != "" else None
                 return observation, 0, True, info
             else:
-                self.logger.error(f"Wrong submission found: {submission}")
+                self.logger.warning(f"Wrong submission found: {submission}")
                 observation = "Wrong flag!"
                 return observation, 0, False, info
-            
->>>>>>> f1d44359
         return observation, 0, False, info
 
     def close(self) -> None:
@@ -875,11 +827,7 @@
         output = self._communicate(f"/bin/bash -n <<'EOF'\n{input}\nEOF\n")
         return output, self.returncode == 0
 
-<<<<<<< HEAD
     def communicate(self, input: str, timeout_duration: int | float = 25, *, set_last_action: bool = False) -> str:
-=======
-    def communicate(self, input: str, timeout_duration: int = 25, *, set_last_action: bool = False) -> str:
->>>>>>> f1d44359
         """
         Sends input to container and returns output
 
@@ -915,11 +863,7 @@
             self.communicate_output = ""
             return ""
 
-<<<<<<< HEAD
     def communicate_with_handling(self, input: str, error_msg: str, timeout_duration: int | float = 25) -> str:
-=======
-    def communicate_with_handling(self, input: str, error_msg: str, timeout_duration: int = 25) -> str:
->>>>>>> f1d44359
         """
         Wrapper for communicate function that raises error if return code is non-zero
 
